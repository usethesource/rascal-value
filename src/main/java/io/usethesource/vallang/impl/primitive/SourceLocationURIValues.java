--- conflicted
+++ resolved
@@ -106,923 +106,7 @@
     private static final LoadingCache<String, String> INTERNED_SCHEMES = Caffeine.newBuilder().build(s -> s);
 
     private static class BaseURI implements ISourceLocation {
-<<<<<<< HEAD
-        protected final String scheme;
-
-        public BaseURI(String scheme)  {
-            this.scheme = Objects.requireNonNull(INTERNED_SCHEMES.get(scheme));
-        }
-
-        @Override
-        @SuppressWarnings("nullness") // CF doesn't have a model for URI
-        public URI getURI() {
-            try {
-                return new URI(scheme, "", "/",  null, null);
-            } catch (URISyntaxException e) {
-                throw new RuntimeException("Internal state corrupted?", e);
-            }
-        }
-
-        @Override
-        public String toString() {
-            return defaultToString();
-        }
-
-        @Override
-        public boolean equals(@Nullable Object obj) {
-            if (obj == null) {
-                return false;
-            }
-
-            if (this == obj) {
-                return true;
-            }
-
-            if (obj.getClass() == getClass()){
-                return scheme == ((BaseURI)obj).scheme;
-            }
-            
-            return false;
-        }
-
-        @Override
-        public int hashCode() {
-            return scheme.hashCode(); 
-        }
-
-        @Override
-        public String getScheme() {
-            return scheme;
-        }
-
-        @Override
-        public String getAuthority() {
-            return "";
-        }
-
-        @Override
-        public String getPath() {
-            return "/";
-        }
-
-        @Override
-        public String getFragment() {
-            return "";
-        }
-
-        @Override
-        public String getQuery() {
-            return "";
-        }
-
-        @Override
-        public boolean hasAuthority() {
-            return false;
-        }
-
-        @Override
-        public boolean hasPath() {
-            return true;
-        }
-
-        @Override
-        public boolean hasFragment() {
-            return false;
-        }
-
-        @Override
-        public boolean hasQuery() {
-            return false;
-        }
-
-        @Override
-        public Type getType() {
-            return TypeFactory.getInstance().sourceLocationType();
-        }
-
-        @Override
-        public boolean isEqual(IValue arg0) {
-            return equals(arg0);
-        }
-
-        @Override
-        public boolean mayHaveKeywordParameters() {
-            return false;
-        }
-
-        @Override
-        public int getBeginColumn() throws UnsupportedOperationException {
-            throw new UnsupportedOperationException();
-        }
-
-
-        @Override
-        public int getBeginLine() throws UnsupportedOperationException {
-            throw new UnsupportedOperationException();
-        }
-
-
-        @Override
-        public int getEndColumn() throws UnsupportedOperationException {
-            throw new UnsupportedOperationException();
-        }
-
-
-        @Override
-        public int getEndLine() throws UnsupportedOperationException {
-            throw new UnsupportedOperationException();
-        }
-
-
-        @Override
-        public int getLength() throws UnsupportedOperationException {
-            throw new UnsupportedOperationException();
-        }
-
-
-        @Override
-        public int getOffset() throws UnsupportedOperationException {
-            throw new UnsupportedOperationException();
-        }
-
-
-        @Override
-        public boolean hasLineColumn() {
-            return false;
-        }
-
-
-        @Override
-        public boolean hasOffsetLength() {
-            return false;
-        }
-
-
-        @Override
-        public ISourceLocation top() {
-            return this;
-        }
-    }
-
-    private static final Pattern squareBrackets = Pattern.compile("(\\[|\\])");
-
-    @SuppressWarnings("nullness") // jdk of CF doesn't have the URI class in there
-    private static URI buildURIWithAuthority(String scheme, String authority,
-            @Nullable  String path, @Nullable String query, @Nullable String fragment) {
-        try {
-            return new URI(scheme, authority, path, query, fragment);
-        } catch (URISyntaxException e) {
-            if (authority != null && squareBrackets.matcher(authority).find()) {
-                // Java URI do not correctly quote the brackets inside the authority 
-                // even though RFC2732 specifies this.
-                // it has to do with the fact that the encoding/quotation is a single pass
-                // and that authority is actually ambigious, so it requires backtracking to
-                // decide which alternative of the authority part is used, and the quoting rules are
-                // slightly different.
-                // so if it fails to parse, we put some placeholder chars, which get encoded, 
-                // we then replace the encoded values with the correct encoded values
-                // and create a new URI out of this. (to avoid double encoding)
-                authority = hideBrackets(authority);
-                URI temp = buildURIWithAuthority(scheme, authority, path, query, fragment);
-                return unhideBrackets(temp);
-            }
-            throw new RuntimeException("Internal state corrupted?", e);
-        }
-
-    }
-
-    private static final Pattern squareBracketOpenPlaceholder = Pattern.compile("%00%00%EF%BF%B0%00%00");
-    private static final Pattern squareBracketClosePlaceholder = Pattern.compile("%00%00%EF%BF%B1%00%00");
-    private static URI unhideBrackets(URI temp) {
-        String newURI = temp.toASCIIString();
-        newURI = squareBracketOpenPlaceholder.matcher(newURI).replaceAll("%5B");
-        newURI = squareBracketClosePlaceholder.matcher(newURI).replaceAll("%5D");
-        try {
-            return new URI(newURI);
-        } catch (URISyntaxException e) {
-            throw new RuntimeException("Internal state corrupted?", e);
-        }
-    }
-
-    private static final Pattern squareBracketOpen = Pattern.compile("\\[");
-    private static final Pattern squareBracketClose = Pattern.compile("\\]");
-    private static String hideBrackets(String authority) {
-        authority = squareBracketOpen.matcher(authority).replaceAll("\0\0\uFFF0\0\0");
-        return squareBracketClose.matcher(authority).replaceAll("\0\0\uFFF1\0\0");
-    }
-
-
-
-
-    private static final LoadingCache<String, String> INTERNED_AUTHORIES = Caffeine.newBuilder().build(s -> s);
-    private static class AuthorityURI extends BaseURI {
-        protected final String authority;
-
-        public AuthorityURI(String scheme, String authority)  {
-            super(scheme);
-            this.authority = INTERNED_AUTHORIES.get(authority);
-        }
-
-        @Override
-        public URI getURI() {
-            return buildURIWithAuthority(scheme, authority, null,null,null);
-        }
-
-
-        @Override
-        public boolean hasPath() {
-            return false;
-        }
-
-        @Override
-        public boolean hasAuthority() {
-            return true;
-        }
-        @Override
-        public String getAuthority() {
-            return authority;
-        }
-        @Override
-        public int hashCode() {
-            return scheme.hashCode() + authority.hashCode();
-        }
-        @Override
-        public boolean equals(@Nullable Object obj) {
-            if (obj == null) {
-                return false;
-            }
-            if (this == obj) {
-                return true;
-            }
-            if(obj.getClass() == getClass()){
-                AuthorityURI u = (AuthorityURI)obj;
-                return scheme == u.scheme
-                        && authority == u.authority
-                        ;
-            }
-            return false;
-        }
-    }
-
-    private static class PathURI extends BaseURI {
-        protected final String path;
-        private int hash = 0; // we can cache the hash code since the 8-byte alignment leaves room for one
-
-        public PathURI(String scheme, String path)  {
-            super(scheme);
-            this.path = path;
-        }
-
-        @Override
-        @SuppressWarnings("nullness") // CF doesn't have a model for URI
-        public URI getURI() {
-            try {
-                return new URI(scheme, "", path, null, null);
-            } catch (URISyntaxException e) {
-                throw new RuntimeException("Internal state corrupted?", e);
-            }
-        }
-
-        @Override
-        public boolean hasPath() {
-            return true;
-        }
-        @Override
-        public String getPath() {
-            return path;
-        }
-        @Override
-        public int hashCode() {
-            if (hash == 0) {
-                hash = scheme.hashCode() + path.hashCode();
-            }
-            return hash;
-        }
-        @Override
-        public boolean equals(@Nullable Object obj) {
-            if (obj == null) {
-                return false;
-            }
-            if (this == obj) {
-                return true;
-            }
-            if(obj.getClass() == getClass()){
-                PathURI u = (PathURI)obj;
-                if (hash != 0 && u.hash != 0 && hash != u.hash)
-                    return false;
-                return scheme == u.scheme
-                        && path.equals(u.path);
-            }
-            return false;
-        }
-    }
-
-    private static class PathAuthorityURI extends AuthorityURI {
-        protected final String path;
-
-        public PathAuthorityURI(String scheme, String authority, String path)  {
-            super(scheme, authority);
-            this.path = path;
-        }
-
-        @Override
-        public URI getURI() {
-            return buildURIWithAuthority(scheme, authority, path,null,null);
-        }
-
-        @Override
-        public boolean hasPath() {
-            return true;
-        }
-        @Override
-        public String getPath() {
-            return path;
-        }
-        @Override
-        public int hashCode() {
-            return scheme.hashCode() + authority.hashCode() + path.hashCode();
-        }
-        @Override
-        public boolean equals(@Nullable Object obj) {
-            if (obj == null) {
-                return false;
-            }
-            if (this == obj) {
-                return true;
-            }
-            if(obj.getClass() == getClass()){
-                PathAuthorityURI u = (PathAuthorityURI)obj;
-                return scheme == u.scheme
-                        && authority == u.authority
-                        && path.equals(u.path);
-            }
-            return false;
-        }
-    }
-
-    private static class QueryURI extends BaseURI {
-        protected final String query;
-
-        public QueryURI(String scheme, String query)  {
-            super(scheme);
-            this.query = query;
-        }
-
-        @Override
-        @SuppressWarnings("nullness") // CF doesn't have a model for URI
-        public URI getURI() {
-            try {
-                return new URI(scheme, "", "/", query, null);
-            } catch (URISyntaxException e) {
-                throw new RuntimeException("Internal state corrupted?", e);
-            }
-        }
-
-        @Override
-        public boolean hasQuery() {
-            return true;
-        }
-        @Override
-        public String getQuery() {
-            return query;
-        }
-        @Override
-        public int hashCode() {
-            return scheme.hashCode() + query.hashCode();
-        }
-        @Override
-        public boolean equals(@Nullable Object obj) {
-            if (obj == null) {
-                return false;
-            }
-            if (this == obj) {
-                return true;
-            }
-            if(obj.getClass() == getClass()){
-                QueryURI u = (QueryURI)obj;
-                return scheme == u.scheme
-                        && query.equals(u.query)
-                        ;
-            }
-            return false;
-        }
-    }
-
-    private static class QueryAuthorityURI extends AuthorityURI {
-        protected final String query;
-
-        public QueryAuthorityURI(String scheme, String authority, String query)  {
-            super(scheme, authority);
-            this.query = query;
-        }
-
-        @Override
-        public URI getURI() {
-            return buildURIWithAuthority(scheme, authority, null, query, null);
-        }
-
-        @Override
-        public boolean hasQuery() {
-            return true;
-        }
-        @Override
-        public String getQuery() {
-            return query;
-        }
-        @Override
-        public int hashCode() {
-            return scheme.hashCode() + authority.hashCode() + query.hashCode();
-        }
-        @Override
-        public boolean equals(@Nullable Object obj) {
-            if (obj == null) {
-                return false;
-            }
-            if (this == obj) {
-                return true;
-            }
-            if(obj.getClass() == getClass()){
-                QueryAuthorityURI u = (QueryAuthorityURI)obj;
-                return scheme == u.scheme
-                        && authority == u.authority
-                        && query.equals(u.query)
-                        ;
-            }
-            return false;
-        }
-    }
-
-    private static class QueryPathURI extends PathURI {
-        protected final String query;
-
-        public QueryPathURI(String scheme, String path, String query)  {
-            super(scheme, path);
-            this.query = query;
-        }
-
-        @Override
-        @SuppressWarnings("nullness") // CF doesn't have a model for URI
-        public URI getURI() {
-            try {
-                return new URI(scheme, "", path, query, null);
-            } catch (URISyntaxException e) {
-                throw new RuntimeException("Internal state corrupted?", e);
-            }
-        }
-
-        @Override
-        public boolean hasQuery() {
-            return true;
-        }
-        @Override
-        public String getQuery() {
-            return query;
-        }
-        @Override
-        public int hashCode() {
-            return scheme.hashCode() + path.hashCode() + query.hashCode();
-        }
-        @Override
-        public boolean equals(@Nullable Object obj) {
-            if (obj == null) {
-                return false;
-            }
-            if (this == obj) {
-                return true;
-            }
-            if(obj.getClass() == getClass()){
-                QueryPathURI u = (QueryPathURI)obj;
-                return scheme == u.scheme
-                        && path.equals(u.path)
-                        && query.equals(u.query)
-                        ;
-            }
-            return false;
-        }
-    }
-
-    private static class QueryPathAuthorityURI extends PathAuthorityURI {
-        protected final String query;
-
-        public QueryPathAuthorityURI(String scheme, String authority, String path, String query)  {
-            super(scheme, authority, path);
-            this.query = query;
-        }
-
-        @Override
-        public URI getURI() {
-            return buildURIWithAuthority(scheme, authority, path,query,null);
-        }
-
-        @Override
-        public boolean hasQuery() {
-            return true;
-        }
-        @Override
-        public String getQuery() {
-            return query;
-        }
-        @Override
-        public int hashCode() {
-            return scheme.hashCode() + authority.hashCode() + path.hashCode() + query.hashCode();
-        }
-        @Override
-        public boolean equals(@Nullable Object obj) {
-            if (obj == null) {
-                return false;
-            }
-            if (this == obj) {
-                return true;
-            }
-            if(obj.getClass() == getClass()){
-                QueryPathAuthorityURI u = (QueryPathAuthorityURI)obj;
-                return scheme == u.scheme
-                        && authority == u.authority
-                        && path.equals(u.path)
-                        && query.equals(u.query)
-                        ;
-            }
-            return false;
-        }
-    }
-
-    private static class FragmentURI extends BaseURI {
-        protected final String fragment;
-
-        public FragmentURI(String scheme, String fragment)  {
-            super(scheme);
-            this.fragment = fragment;
-        }
-
-        @Override
-        @SuppressWarnings("nullness") // CF doesn't have a model for URI
-        public URI getURI() {
-            try {
-                return new URI(scheme, "", "/", null, fragment);
-            } catch (URISyntaxException e) {
-                throw new RuntimeException("Internal state corrupted?", e);
-            }
-        }
-
-        @Override
-        public boolean hasFragment() {
-            return true;
-        }
-        @Override
-        public String getFragment() {
-            return fragment;
-        }
-        @Override
-        public int hashCode() {
-            return scheme.hashCode() + fragment.hashCode();
-        }
-        @Override
-        public boolean equals(@Nullable Object obj) {
-            if (obj == null) {
-                return false;
-            }
-            if (this == obj) {
-                return true;
-            }
-            if(obj.getClass() == getClass()){
-                FragmentURI u = (FragmentURI)obj;
-                return scheme == u.scheme
-                        && fragment.equals(u.fragment)
-                        ;
-            }
-            return false;
-        }
-    }
-
-    private static class FragmentAuthorityURI extends AuthorityURI {
-        protected final String fragment;
-
-        public FragmentAuthorityURI(String scheme, String authority, String fragment)  {
-            super(scheme, authority);
-            this.fragment = fragment;
-        }
-
-        @Override
-        public URI getURI() {
-            return buildURIWithAuthority(scheme, authority, null, null, fragment);
-        }
-
-        @Override
-        public boolean hasFragment() {
-            return true;
-        }
-        @Override
-        public String getFragment() {
-            return fragment;
-        }
-        @Override
-        public int hashCode() {
-            return scheme.hashCode() + authority.hashCode() + fragment.hashCode();
-        }
-        @Override
-        public boolean equals(@Nullable Object obj) {
-            if (obj == null) {
-                return false;
-            }
-            if (this == obj) {
-                return true;
-            }
-            if(obj.getClass() == getClass()){
-                FragmentAuthorityURI u = (FragmentAuthorityURI)obj;
-                return scheme == u.scheme
-                        && authority == u.authority
-                        && fragment.equals(u.fragment)
-                        ;
-            }
-            return false;
-        }
-    }
-
-    private static class FragmentPathURI extends PathURI {
-        protected final String fragment;
-
-        public FragmentPathURI(String scheme, String path, String fragment)  {
-            super(scheme, path);
-            this.fragment = fragment;
-        }
-
-        @Override
-        @SuppressWarnings("nullness") // CF doesn't have a model for URI
-        public URI getURI() {
-            try {
-                return new URI(scheme, "", path, null, fragment);
-            } catch (URISyntaxException e) {
-                throw new RuntimeException("Internal state corrupted?", e);
-            }
-        }
-
-        @Override
-        public boolean hasFragment() {
-            return true;
-        }
-        @Override
-        public String getFragment() {
-            return fragment;
-        }
-        @Override
-        public int hashCode() {
-            return scheme.hashCode() + path.hashCode() + fragment.hashCode();
-        }
-        @Override
-        public boolean equals(@Nullable Object obj) {
-            if (obj == null) {
-                return false;
-            }
-            if (this == obj) {
-                return true;
-            }
-            if(obj.getClass() == getClass()){
-                FragmentPathURI u = (FragmentPathURI)obj;
-                return scheme == u.scheme
-                        && path.equals(u.path)
-                        && fragment.equals(u.fragment)
-                        ;
-            }
-            return false;
-        }
-    }
-
-    private static class FragmentPathAuthorityURI extends PathAuthorityURI {
-        protected final String fragment;
-
-        public FragmentPathAuthorityURI(String scheme, String authority, String path, String fragment)  {
-            super(scheme, authority, path);
-            this.fragment = fragment;
-        }
-
-        @Override
-        public URI getURI() {
-            return buildURIWithAuthority(scheme, authority, path, null, fragment);
-        }
-
-        @Override
-        public boolean hasFragment() {
-            return true;
-        }
-        @Override
-        public String getFragment() {
-            return fragment;
-        }
-        @Override
-        public int hashCode() {
-            return scheme.hashCode() + authority.hashCode() + path.hashCode() + fragment.hashCode();
-        }
-        @Override
-        public boolean equals(@Nullable Object obj) {
-            if (obj == null) {
-                return false;
-            }
-            if (this == obj) {
-                return true;
-            }
-            if(obj.getClass() == getClass()){
-                FragmentPathAuthorityURI u = (FragmentPathAuthorityURI)obj;
-                return scheme == u.scheme
-                        && authority == u.authority
-                        && path.equals(u.path)
-                        && fragment.equals(u.fragment)
-                        ;
-            }
-            return false;
-        }
-    }
-    private static class FragmentQueryURI extends QueryURI {
-        protected final String fragment;
-
-        public FragmentQueryURI(String scheme, String query, String fragment)  {
-            super(scheme, query);
-            this.fragment = fragment;
-        }
-
-        @Override
-        @SuppressWarnings("nullness") // CF doesn't have a model for URI
-        public URI getURI() {
-            try {
-                return new URI(scheme, "", "/", query, fragment);
-            } catch (URISyntaxException e) {
-                throw new RuntimeException("Internal state corrupted?", e);
-            }
-        }
-
-        @Override
-        public boolean hasFragment() {
-            return true;
-        }
-        @Override
-        public String getFragment() {
-            return fragment;
-        }
-        @Override
-        public int hashCode() {
-            return scheme.hashCode() + query.hashCode() + fragment.hashCode();
-        }
-        @Override
-        public boolean equals(@Nullable Object obj) {
-            if (obj == null) {
-                return false;
-            }
-            if (this == obj) {
-                return true;
-            }
-            if(obj.getClass() == getClass()){
-                FragmentQueryURI u = (FragmentQueryURI)obj;
-                return scheme == u.scheme
-                        && query.equals(u.query)
-                        && fragment.equals(u.fragment)
-                        ;
-            }
-            return false;
-        }
-    }
-
-    private static class FragmentQueryAuthorityURI extends QueryAuthorityURI {
-        protected final String fragment;
-
-        public FragmentQueryAuthorityURI(String scheme, String authority, String query, String fragment)  {
-            super(scheme, authority, query);
-            this.fragment = fragment;
-        }
-
-        @Override
-        public URI getURI() {
-            return buildURIWithAuthority(scheme, authority, null, query, fragment);
-        }
-
-        @Override
-        public boolean hasFragment() {
-            return true;
-        }
-        @Override
-        public String getFragment() {
-            return fragment;
-        }
-        @Override
-        public int hashCode() {
-            return scheme.hashCode() + authority.hashCode() + query.hashCode() + fragment.hashCode();
-        }
-        @Override
-        public boolean equals(@Nullable Object obj) {
-            if (obj == null) {
-                return false;
-            }
-            if (this == obj) {
-                return true;
-            }
-            if(obj.getClass() == getClass()){
-                FragmentQueryAuthorityURI u = (FragmentQueryAuthorityURI)obj;
-                return scheme == u.scheme
-                        && authority == u.authority
-                        && query.equals(u.query)
-                        && fragment.equals(u.fragment)
-                        ;
-            }
-            return false;
-        }
-    }
-
-    private static class FragmentQueryPathURI extends QueryPathURI {
-        protected final String fragment;
-
-        public FragmentQueryPathURI(String scheme, String path, String query, String fragment)  {
-            super(scheme, path, query);
-            this.fragment = fragment;
-        }
-
-        @Override
-        public URI getURI() {
-            try {
-                return new URI(scheme, "", path, query, fragment);
-            } catch (URISyntaxException e) {
-                throw new RuntimeException("Internal state corrupted?", e);
-            }
-        }
-
-        @Override
-        public boolean hasFragment() {
-            return true;
-        }
-        @Override
-        public String getFragment() {
-            return fragment;
-        }
-        @Override
-        public int hashCode() {
-            return scheme.hashCode() + path.hashCode() + query.hashCode() + fragment.hashCode();
-        }
-        @Override
-        public boolean equals(@Nullable Object obj) {
-            if (obj == null) {
-                return false;
-            }
-            if (this == obj) {
-                return true;
-            }
-            if(obj.getClass() == getClass()){
-                FragmentQueryPathURI u = (FragmentQueryPathURI)obj;
-                return scheme == u.scheme
-                        && path.equals(u.path)
-                        && query.equals(u.query)
-                        && fragment.equals(u.fragment)
-                        ;
-            }
-            return false;
-        }
-    }
-
-    private static class FragmentQueryPathAuthorityURI extends QueryPathAuthorityURI {
-        protected final String fragment;
-
-        public FragmentQueryPathAuthorityURI(String scheme, String authority, String path, String query, String fragment)  {
-            super(scheme, authority, path, query);
-            this.fragment = fragment;
-        }
-
-        @Override
-        public URI getURI() {
-            return buildURIWithAuthority(scheme, authority, path, query, fragment);
-        }
-
-        @Override
-        public boolean hasFragment() {
-            return true;
-        }
-        @Override
-        public String getFragment() {
-            return fragment;
-        }
-        @Override
-        public int hashCode() {
-            return scheme.hashCode() + authority.hashCode() + path.hashCode() + query.hashCode() + fragment.hashCode();
-        }
-        @Override
-        public boolean equals(@Nullable Object obj) {
-            if (obj == null) {
-                return false;
-            }
-            if (this == obj) {
-                return true;
-            }
-            if(obj.getClass() == getClass()){
-                FragmentQueryPathAuthorityURI u = (FragmentQueryPathAuthorityURI)obj;
-                return scheme == u.scheme
-                        && authority == u.authority
-                        && path.equals(u.path)
-                        && query.equals(u.query)
-                        && fragment.equals(u.fragment)
-                        ;
-            }
-            return false;
-        }
-    }
-
-=======
 		protected final String scheme;
-		
 		
 		public BaseURI(String scheme)  {
 			this.scheme = INTERNED_SCHEMES.get(scheme);
@@ -1030,6 +114,7 @@
 		
 
 		@Override
+		@SuppressWarnings("nullness") // CF doesn't have a model for URI
 		public URI getURI() {
 			try {
 				return new URI(scheme,"","/",null,null);
@@ -1044,7 +129,7 @@
 		}
 		
 		@Override
-		public boolean equals(Object obj) {
+		public boolean equals(@Nullable Object obj) {
 			if (this == obj)
 				return true;
 			if(obj.getClass() == getClass()){
@@ -1231,7 +316,8 @@
 		}
 		
 		@Override
-		public URI getURI() {
+		@SuppressWarnings("nullness") // CF doesn't have a model for URI
+public URI getURI() {
 			return buildURIWithAuthority(scheme, authority, null,null,null);
 		}
 		
@@ -1254,7 +340,7 @@
 			return scheme.hashCode() + authority.hashCode();
 		}
 		@Override
-		public boolean equals(Object obj) {
+		public boolean equals(@Nullable Object obj) {
 			if (this == obj)
 				return true;
 			if(obj.getClass() == getClass()){
@@ -1277,7 +363,8 @@
 		}
 		
 		@Override
-		public URI getURI() {
+		@SuppressWarnings("nullness") // CF doesn't have a model for URI
+public URI getURI() {
 			try {
 				URI result = new URI(scheme, "", path, null, null);
 				return new URI(result.toASCIIString());
@@ -1302,7 +389,7 @@
 			return hash;
 		}
 		@Override
-		public boolean equals(Object obj) {
+		public boolean equals(@Nullable Object obj) {
 			if (this == obj)
 				return true;
 			if(obj.getClass() == getClass()){
@@ -1325,7 +412,8 @@
 		}
 		
 		@Override
-		public URI getURI() {
+		@SuppressWarnings("nullness") // CF doesn't have a model for URI
+public URI getURI() {
 			return buildURIWithAuthority(scheme, authority, path, null, null);
 		}
 		
@@ -1342,7 +430,7 @@
 			return scheme.hashCode() + authority.hashCode() + path.hashCode();
 		}
 		@Override
-		public boolean equals(Object obj) {
+		public boolean equals(@Nullable Object obj) {
 			if (this == obj) {
 				return true;
 			}
@@ -1367,7 +455,8 @@
 		}
 		
 		@Override
-		public URI getURI() {
+		@SuppressWarnings("nullness") // CF doesn't have a model for URI
+public URI getURI() {
 			try {
 				URI result = new URI(scheme, "", "/", query, null);
 				return new URI(result.toASCIIString());
@@ -1389,7 +478,7 @@
 			return scheme.hashCode() + query.hashCode();
 		}
 		@Override
-		public boolean equals(Object obj) {
+		public boolean equals(@Nullable Object obj) {
 			if (this == obj)
 				return true;
 			if(obj.getClass() == getClass()){
@@ -1411,7 +500,8 @@
 		}
 		
 		@Override
-		public URI getURI() {
+		@SuppressWarnings("nullness") // CF doesn't have a model for URI
+public URI getURI() {
 			return buildURIWithAuthority(scheme, authority, null, query, null);
 		}
 		
@@ -1428,7 +518,7 @@
 			return scheme.hashCode() + authority.hashCode() + query.hashCode();
 		}
 		@Override
-		public boolean equals(Object obj) {
+		public boolean equals(@Nullable Object obj) {
 			if (this == obj)
 				return true;
 			if(obj.getClass() == getClass()){
@@ -1451,7 +541,8 @@
 		}
 		
 		@Override
-		public URI getURI() {
+		@SuppressWarnings("nullness") // CF doesn't have a model for URI
+public URI getURI() {
 			try {
 				URI result = new URI(scheme, "", path, query, null);
 				return new URI(result.toASCIIString());
@@ -1473,7 +564,7 @@
 			return scheme.hashCode() + path.hashCode() + query.hashCode();
 		}
 		@Override
-		public boolean equals(Object obj) {
+		public boolean equals(@Nullable Object obj) {
 			if (this == obj)
 				return true;
 			if(obj.getClass() == getClass()){
@@ -1496,7 +587,8 @@
 		}
 		
 		@Override
-		public URI getURI() {
+		@SuppressWarnings("nullness") // CF doesn't have a model for URI
+public URI getURI() {
 			return buildURIWithAuthority(scheme, authority, path,query,null);
 		}
 		
@@ -1513,7 +605,7 @@
 			return scheme.hashCode() + authority.hashCode() + path.hashCode() + query.hashCode();
 		}
 		@Override
-		public boolean equals(Object obj) {
+		public boolean equals(@Nullable Object obj) {
 			if (this == obj)
 				return true;
 			if(obj.getClass() == getClass()){
@@ -1537,7 +629,8 @@
 		}
 		
 		@Override
-		public URI getURI() {
+		@SuppressWarnings("nullness") // CF doesn't have a model for URI
+public URI getURI() {
 			try {
 				URI result = new URI(scheme, "", "/", null, fragment);
 				return new URI(result.toASCIIString());
@@ -1559,7 +652,7 @@
 			return scheme.hashCode() + fragment.hashCode();
 		}
 		@Override
-		public boolean equals(Object obj) {
+		public boolean equals(@Nullable Object obj) {
 			if (this == obj)
 				return true;
 			if(obj.getClass() == getClass()){
@@ -1581,7 +674,8 @@
 		}
 		
 		@Override
-		public URI getURI() {
+		@SuppressWarnings("nullness") // CF doesn't have a model for URI
+public URI getURI() {
 			return buildURIWithAuthority(scheme, authority, null, null, fragment);
 		}
 		
@@ -1598,7 +692,7 @@
 			return scheme.hashCode() + authority.hashCode() + fragment.hashCode();
 		}
 		@Override
-		public boolean equals(Object obj) {
+		public boolean equals(@Nullable Object obj) {
 			if (this == obj)
 				return true;
 			if(obj.getClass() == getClass()){
@@ -1621,7 +715,8 @@
 		}
 		
 		@Override
-		public URI getURI() {
+		@SuppressWarnings("nullness") // CF doesn't have a model for URI
+public URI getURI() {
 			try {
 				URI result = new URI(scheme, "", path, null, fragment);
 				return new URI(result.toASCIIString());
@@ -1643,7 +738,7 @@
 			return scheme.hashCode() + path.hashCode() + fragment.hashCode();
 		}
 		@Override
-		public boolean equals(Object obj) {
+		public boolean equals(@Nullable Object obj) {
 			if (this == obj)
 				return true;
 			if(obj.getClass() == getClass()){
@@ -1666,7 +761,8 @@
 		}
 		
 		@Override
-		public URI getURI() {
+		@SuppressWarnings("nullness") // CF doesn't have a model for URI
+public URI getURI() {
 			return buildURIWithAuthority(scheme, authority, path, null, fragment);
 		}
 		
@@ -1683,7 +779,7 @@
 			return scheme.hashCode() + authority.hashCode() + path.hashCode() + fragment.hashCode();
 		}
 		@Override
-		public boolean equals(Object obj) {
+		public boolean equals(@Nullable Object obj) {
 			if (this == obj)
 				return true;
 			if(obj.getClass() == getClass()){
@@ -1706,7 +802,8 @@
 		}
 		
 		@Override
-		public URI getURI() {
+		@SuppressWarnings("nullness") // CF doesn't have a model for URI
+public URI getURI() {
 			try {
 				URI result = new URI(scheme, "", "/", query, fragment);
 				return new URI(result.toASCIIString());
@@ -1728,7 +825,7 @@
 			return scheme.hashCode() + query.hashCode() + fragment.hashCode();
 		}
 		@Override
-		public boolean equals(Object obj) {
+		public boolean equals(@Nullable Object obj) {
 			if (this == obj)
 				return true;
 			if(obj.getClass() == getClass()){
@@ -1751,7 +848,8 @@
 		}
 		
 		@Override
-		public URI getURI() {
+		@SuppressWarnings("nullness") // CF doesn't have a model for URI
+public URI getURI() {
 			return buildURIWithAuthority(scheme, authority, null, query, fragment);
 		}
 		
@@ -1768,7 +866,7 @@
 			return scheme.hashCode() + authority.hashCode() + query.hashCode() + fragment.hashCode();
 		}
 		@Override
-		public boolean equals(Object obj) {
+		public boolean equals(@Nullable Object obj) {
 			if (this == obj)
 				return true;
 			if(obj.getClass() == getClass()){
@@ -1792,7 +890,8 @@
 		}
 		
 		@Override
-		public URI getURI() {
+		@SuppressWarnings("nullness") // CF doesn't have a model for URI
+public URI getURI() {
 			try {
 				URI result = new URI(scheme, "", path, query, fragment);
 				return new URI(result.toASCIIString());
@@ -1814,7 +913,7 @@
 			return scheme.hashCode() + path.hashCode() + query.hashCode() + fragment.hashCode();
 		}
 		@Override
-		public boolean equals(Object obj) {
+		public boolean equals(@Nullable Object obj) {
 			if (this == obj)
 				return true;
 			if(obj.getClass() == getClass()){
@@ -1838,6 +937,7 @@
 		}
 		
 		@Override
+		@SuppressWarnings("nullness") // CF doesn't have a model for URI
 		public URI getURI() {
 			return buildURIWithAuthority(scheme, authority, path, query, fragment);
 		}
@@ -1855,7 +955,7 @@
 			return scheme.hashCode() + authority.hashCode() + path.hashCode() + query.hashCode() + fragment.hashCode();
 		}
 		@Override
-		public boolean equals(Object obj) {
+		public boolean equals(@Nullable Object obj) {
 			if (this == obj)
 				return true;
 			if(obj.getClass() == getClass()){
@@ -1870,6 +970,4 @@
 			return false;
 		}
 	}
-	
->>>>>>> b080de3c
 }