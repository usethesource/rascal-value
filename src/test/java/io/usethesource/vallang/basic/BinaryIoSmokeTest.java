/*******************************************************************************
 * Copyright (c) 2009 Centrum Wiskunde en Informatica (CWI)
 * All rights reserved. This program and the accompanying materials
 * are made available under the terms of the Eclipse Public License v1.0
 * which accompanies this distribution, and is available at
 * http://www.eclipse.org/legal/epl-v10.html
 *
 * Contributors:
 *    Arnold Lankamp - interfaces and implementation
 *******************************************************************************/
package io.usethesource.vallang.basic;

import static org.junit.jupiter.api.Assertions.fail;

import java.io.ByteArrayInputStream;
import java.io.ByteArrayOutputStream;
import java.io.File;
import java.io.FileInputStream;
import java.io.FileNotFoundException;
import java.io.FileOutputStream;
import java.io.IOException;
import java.nio.channels.FileChannel;
import java.nio.file.Files;
import java.nio.file.StandardOpenOption;
import java.util.HashMap;
import java.util.Random;

import org.junit.jupiter.params.ParameterizedTest;
import org.junit.jupiter.params.provider.ArgumentsSource;

import io.usethesource.vallang.ExpectedType;
import io.usethesource.vallang.GivenValue;
import io.usethesource.vallang.IConstructor;
import io.usethesource.vallang.IListWriter;
import io.usethesource.vallang.IValue;
import io.usethesource.vallang.IValueFactory;
import io.usethesource.vallang.ValueProvider;
import io.usethesource.vallang.exceptions.FactTypeUseException;
import io.usethesource.vallang.io.binary.message.IValueReader;
import io.usethesource.vallang.io.binary.message.IValueWriter;
import io.usethesource.vallang.io.binary.stream.IValueInputStream;
import io.usethesource.vallang.io.binary.stream.IValueOutputStream;
import io.usethesource.vallang.io.binary.util.WindowSizes;
import io.usethesource.vallang.io.binary.wire.IWireInputStream;
import io.usethesource.vallang.io.binary.wire.IWireOutputStream;
import io.usethesource.vallang.io.binary.wire.binary.BinaryWireInputStream;
import io.usethesource.vallang.io.binary.wire.binary.BinaryWireOutputStream;
import io.usethesource.vallang.random.RandomValueGenerator;
import io.usethesource.vallang.type.Type;
import io.usethesource.vallang.type.TypeFactory;
import io.usethesource.vallang.type.TypeStore;
import io.usethesource.vallang.util.RandomValues;

<<<<<<< HEAD
public final class BinaryIoSmokeTest {
=======
/**
 * @author Arnold Lankamp
 */
@SuppressWarnings("deprecation")
public final class BinaryIoSmokeTest extends BooleanStoreProvider {
>>>>>>> 38500b18

    @ParameterizedTest @ArgumentsSource(ValueProvider.class)
    public void testBinaryIO(IValueFactory vf) throws IOException {
        TypeStore ts = new TypeStore();
        RandomValues.addNameType(ts);
        for (IValue value : RandomValues.getTestValues(vf)) {
            ioRoundTrip(vf, ts, value, 0);
        }
    }

    @ParameterizedTest @ArgumentsSource(ValueProvider.class)
    public void testRegression40(IValueFactory vf, TypeStore store, 
            @GivenValue("twotups(<\\true(),twotups(<not(\\true()),and(\\false(),\\true())>,<twotups(<couples([]),\\true()>,<or([]),friends([])>),twotups(<or([]),or([])>,<or([]),\\true()>)>)>,<twotups(<not(\\true()),and(\\true(),\\true())>,<twotups(<couples([]),couples([])>,<\\true(),couples([])>),not(\\true())>),and(or([\\true()]),twotups(<or([]),\\true()>,<or([]),\\false()>))>)") 
            @ExpectedType("Boolean") 
            IConstructor t) throws FactTypeUseException, IOException {

        ioRoundTrip(vf, store, t, 0);
    }
    
    @ParameterizedTest @ArgumentsSource(ValueProvider.class)
    public void testBinaryFileIO(IValueFactory vf) throws IOException {
        TypeStore ts = new TypeStore();
        RandomValues.addNameType(ts);
        for (IValue value : RandomValues.getTestValues(vf)) {
            RandomValues.addNameType(ts);
            ioRoundTripFile(vf, ts, value, 0);
        }
    }

    @ParameterizedTest @ArgumentsSource(ValueProvider.class)
    public void testRandomBinaryIO(IValueFactory vf) throws IOException {
        TypeStore ts = new TypeStore();
        Type name = RandomValues.addNameType(ts);
        Random r = new Random(42);
        for (int i = 0; i < 20; i++) {
            IValue value = RandomValues.generate(name, ts, vf, r, 10, true);
            ioRoundTrip(vf, ts, value, 42);
        }
    }

    @ParameterizedTest @ArgumentsSource(ValueProvider.class)
    public void testRandomBinaryFileIO(IValueFactory vf) throws IOException {
        TypeStore ts = new TypeStore();
        Type name = RandomValues.addNameType(ts);
        Random r = new Random(42);
        for (int i = 0; i < 20; i++) {
            IValue value = RandomValues.generate(name, ts, vf, r, 10, true);
            ioRoundTripFile(vf, ts, value, 42);
        }
    }

    @ParameterizedTest @ArgumentsSource(ValueProvider.class)
    public void testRandomBinaryLargeFilesIO(IValueFactory vf) throws IOException {
        TypeStore ts = new TypeStore();
        Type name = RandomValues.addNameType(ts);
        Random r = new Random();
        int seed = r.nextInt();
        r.setSeed(seed);
        IListWriter writer = vf.listWriter();
        for (int i = 0; i < 5; i++) {
            writer.append(RandomValues.generate(name, ts, vf, r, 10, true));      
        }
        ioRoundTripFile(vf, ts, writer.done(), seed);
    }

    @ParameterizedTest @ArgumentsSource(ValueProvider.class)
    public void testRandomBinaryLargeFilesIO2(IValueFactory vf) throws FileNotFoundException, IOException {
        TypeStore ts = new TypeStore();
        Type name = RandomValues.addNameType(ts);
        Random r = new Random();
        int seed = r.nextInt();
        r.setSeed(seed);
        IListWriter writer = vf.listWriter();
        for (int i = 0; i < 5; i++) {
            writer.append(RandomValues.generate(name, ts, vf, r, 10, true));      
        }
        ioRoundTripFile2(vf, ts, writer.done(), seed);
    }

    @ParameterizedTest @ArgumentsSource(ValueProvider.class)
    public void testConstructorTypeWithLabel(IValueFactory vf) throws IOException {
        TypeFactory tf = TypeFactory.getInstance();
        TypeStore ts = new TypeStore();
        Type adt = tf.abstractDataType(ts, "A");
        Type cons = tf.constructor(ts, adt, "b", tf.integerType(), "i");
        iopRoundTrip(vf, ts, cons, 0);
    }

    @ParameterizedTest @ArgumentsSource(ValueProvider.class)
    public void testConstructorTypeWithParams(IValueFactory vf) throws IOException {
        TypeFactory tf = TypeFactory.getInstance();
        TypeStore ts = new TypeStore();
        Type adt = tf.abstractDataType(ts, "A", tf.parameterType("T"));
        Type cons = tf.constructor(ts, adt, "b", tf.parameterType("T"), "tje");
        iopRoundTrip(vf, ts, cons, 0);
    }

    @ParameterizedTest @ArgumentsSource(ValueProvider.class)
    public void testConstructorTypeWithInstanciatedParams(IValueFactory vf) throws IOException {
        TypeFactory tf = TypeFactory.getInstance();
        TypeStore ts = new TypeStore();
        Type adt = tf.abstractDataType(ts, "A", tf.parameterType("T"));
        Type cons = tf.constructor(ts, adt, "b", tf.parameterType("T"), "tje");

        HashMap<Type, Type> binding = new HashMap<>();
        binding.put(tf.parameterType("T"), tf.integerType());
        iopRoundTrip(vf, ts, cons.instantiate(binding), 0);
    }

    @ParameterizedTest @ArgumentsSource(ValueProvider.class)
    public void testRandomTypesIO(IValueFactory vf) throws IOException {
        TypeFactory tf = TypeFactory.getInstance();
        TypeStore ts = new TypeStore();
        Random r = new Random();
        int seed = r.nextInt();
        r.setSeed(seed);
        for (int i = 0; i < 1000; i++) {
            Type tp = tf.randomType(ts, r, 5);
            iopRoundTrip(vf, ts, tp, seed);
        }
    }

    @ParameterizedTest @ArgumentsSource(ValueProvider.class)
    public void testSmallRandomTypesIO(IValueFactory vf) throws IOException {
        TypeFactory tf = TypeFactory.getInstance();
        TypeStore ts = new TypeStore();
        Random r = new Random();
        int seed = r.nextInt();
        r.setSeed(seed);
        for (int i = 0; i < 1000; i++) {
            Type tp = tf.randomType(ts, r, 3);
            iopRoundTrip(vf, ts, tp, seed);
        }
    }

    @ParameterizedTest @ArgumentsSource(ValueProvider.class)
    public void testDeepRandomValuesIO(IValueFactory vf) throws IOException {
        Random r = new Random();
        int seed = r.nextInt();

        testDeepRandomValuesIO(seed, vf);
    }

    private void testDeepRandomValuesIO(int seed, IValueFactory vf) throws IOException {
        TypeFactory tf = TypeFactory.getInstance();
        TypeStore ts = new TypeStore();
        Random r = new Random(seed);
        RandomValueGenerator gen = new RandomValueGenerator(vf, r, 22, 6, true);
        for (int i = 0; i < 1000; i++) {
            IValue val = gen.generate(tf.valueType(), ts, null);
            ioRoundTrip(vf, ts, val, seed);
        }
    }

    @ParameterizedTest @ArgumentsSource(ValueProvider.class)
    public void testDeepRandomValuesIORegressions(IValueFactory vf) throws IOException {
        testDeepRandomValuesIO(1544959898, vf);
    }

    @ParameterizedTest @ArgumentsSource(ValueProvider.class)
    public void testConstructorWithParameterized1(IValueFactory vf) throws IOException {
        TypeStore ts = new TypeStore();
        TypeFactory tf = TypeFactory.getInstance();
        Type adt = tf.abstractDataType(ts, "A", tf.parameterType("T"));
        Type cons = tf.constructor(ts, adt, "b", tf.parameterType("T"), "tje");

        ioRoundTrip(vf, ts, vf.constructor(cons, vf.integer(42)), 0);
    }

    @ParameterizedTest @ArgumentsSource(ValueProvider.class)
    public void testConstructorWithParameterized2(IValueFactory vf) throws IOException {
        TypeStore ts = new TypeStore();
        TypeFactory tf = TypeFactory.getInstance();
        Type adt = tf.abstractDataType(ts, "A", tf.parameterType("T"));
        Type cons = tf.constructor(ts, adt, "b", tf.parameterType("T"), "tje");

        ioRoundTrip(vf, ts, vf.constructor(cons, vf.integer(42)), 0);
    }

    @ParameterizedTest @ArgumentsSource(ValueProvider.class)
    public void testAliasedTupleInAdt(IValueFactory vf) throws IOException {
        TypeStore ts = new TypeStore();
        TypeFactory tf = TypeFactory.getInstance();
        Type aliased = tf.aliasType(ts, "XX", tf.integerType());
        Type tuple = tf.tupleType(aliased, tf.stringType());
        Type adt = tf.abstractDataType(ts, "A");
        Type cons = tf.constructor(ts, adt, "b", tuple);

        ioRoundTrip(vf, ts, vf.constructor(cons, vf.tuple(vf.integer(1), vf.string("a"))), 0);
    }

    private void iopRoundTrip(IValueFactory vf, TypeStore ts, Type tp, int seed) throws IOException {
        ByteArrayOutputStream buffer = new ByteArrayOutputStream();
        try (IWireOutputStream w = new BinaryWireOutputStream(buffer, 1000)) {
            IValueWriter.write(w, vf, WindowSizes.SMALL_WINDOW, tp);
        }
        try (IWireInputStream read =
                new BinaryWireInputStream(new ByteArrayInputStream(buffer.toByteArray()))) {
            Type result = IValueReader.readType(read, vf, () -> ts);
            if (!tp.equals(result)) {
                String message = "Not equal: (seed: " + seed + ") \n\t" + result + " expected: " + seed;
                System.err.println(message);
                fail(message);
            }
        }
    }

    private void ioRoundTrip(IValueFactory vf, TypeStore ts, IValue value, int seed) throws IOException {
        ByteArrayOutputStream buffer = new ByteArrayOutputStream();
        try (IValueOutputStream w = new IValueOutputStream(buffer, vf, IValueOutputStream.CompressionRate.Normal)) {
            w.write(value);
        }
        try (IValueInputStream read = new IValueInputStream(new ByteArrayInputStream(buffer.toByteArray()), vf, () -> ts)) {
            IValue result = read.read();
            if (!value.equals(result)) {
                String message = "Not equal: (seed: " + seed + ") \n\t" + value + " : " + value.getType()
                + "\n\t" + result + " : " + result.getType();
                System.err.println(message);
                fail(message);
            }
            else if (value.getType() != result.getType()) {
                String message = "Type's not equal: (seed: " + seed + ") \n\t" + value.getType() 
                + "\n\t" + result.getType();
                System.err.println(message);
                fail(message);
            }
            else if (value instanceof IConstructor) {
                Type expectedConstructorType = ((IConstructor)value).getConstructorType();
                Type returnedConstructorType = ((IConstructor)result).getConstructorType();
                if (expectedConstructorType != returnedConstructorType) {
                    String message = "Constructor Type's not equal: (seed: " + seed + ") \n\t" + expectedConstructorType 
                            + "\n\t" + returnedConstructorType;
                    System.err.println(message);
                    fail(message);

                }
            }
        }
    }

    private void ioRoundTripFile(IValueFactory vf, TypeStore ts, IValue value, int seed) throws IOException {
        long fileSize = 0;
        File target = File.createTempFile("valllang-test-file", "for-" + seed);
        target.deleteOnExit();
        try (IValueOutputStream w = new IValueOutputStream(FileChannel.open(target.toPath(), StandardOpenOption.CREATE, StandardOpenOption.WRITE), vf, IValueOutputStream.CompressionRate.Normal)) {
            w.write(value);
        }
        fileSize = Files.size(target.toPath());
        try (IValueInputStream read = new IValueInputStream(FileChannel.open(target.toPath(), StandardOpenOption.READ), vf, () -> ts)) {
            IValue result = read.read();
            if (!value.equals(result)) {
                String message = "Not equal: (seed: " + seed + ", size: " + fileSize +") \n\t" + value + " : " + value.getType()
                + "\n\t" + result + " : " + result.getType();
                System.err.println(message);
                fail(message);
            }
        }
        finally {
            target.delete();
        }
    }

    private void ioRoundTripFile2(IValueFactory vf, TypeStore ts, IValue value, int seed) throws FileNotFoundException, IOException {
        long fileSize = 0;
        File target = File.createTempFile("valllang-test-file", "for-" + seed);
        target.deleteOnExit();
        try (IValueOutputStream w = new IValueOutputStream(new FileOutputStream(target), vf, IValueOutputStream.CompressionRate.Normal)) {
            w.write(value);
        }
        fileSize = Files.size(target.toPath());
        try (IValueInputStream read = new IValueInputStream(new FileInputStream(target), vf, () -> ts)) {
            IValue result = read.read();
            if (!value.equals(result)) {
                String message = "Not equal: (seed: " + seed + ", size: " + fileSize +") \n\t" + value + " : " + value.getType()
                + "\n\t" + result + " : " + result.getType();
                System.err.println(message);
                fail(message);
            }
        }
        finally {
            target.delete();
        }
    }
}<|MERGE_RESOLUTION|>--- conflicted
+++ resolved
@@ -51,15 +51,7 @@
 import io.usethesource.vallang.type.TypeStore;
 import io.usethesource.vallang.util.RandomValues;
 
-<<<<<<< HEAD
 public final class BinaryIoSmokeTest {
-=======
-/**
- * @author Arnold Lankamp
- */
-@SuppressWarnings("deprecation")
-public final class BinaryIoSmokeTest extends BooleanStoreProvider {
->>>>>>> 38500b18
 
     @ParameterizedTest @ArgumentsSource(ValueProvider.class)
     public void testBinaryIO(IValueFactory vf) throws IOException {
@@ -70,15 +62,6 @@
         }
     }
 
-    @ParameterizedTest @ArgumentsSource(ValueProvider.class)
-    public void testRegression40(IValueFactory vf, TypeStore store, 
-            @GivenValue("twotups(<\\true(),twotups(<not(\\true()),and(\\false(),\\true())>,<twotups(<couples([]),\\true()>,<or([]),friends([])>),twotups(<or([]),or([])>,<or([]),\\true()>)>)>,<twotups(<not(\\true()),and(\\true(),\\true())>,<twotups(<couples([]),couples([])>,<\\true(),couples([])>),not(\\true())>),and(or([\\true()]),twotups(<or([]),\\true()>,<or([]),\\false()>))>)") 
-            @ExpectedType("Boolean") 
-            IConstructor t) throws FactTypeUseException, IOException {
-
-        ioRoundTrip(vf, store, t, 0);
-    }
-    
     @ParameterizedTest @ArgumentsSource(ValueProvider.class)
     public void testBinaryFileIO(IValueFactory vf) throws IOException {
         TypeStore ts = new TypeStore();
