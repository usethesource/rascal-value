/*******************************************************************************
* Copyright (c) INRIA-LORIA and CWI 2006-2009 
* All rights reserved. This program and the accompanying materials
* are made available under the terms of the Eclipse Public License v1.0
* which accompanies this distribution, and is available at
* http://www.eclipse.org/legal/epl-v10.html
*
* Contributors:
*    Jurgen Vinju (jurgenv@cwi.nl) - initial API and implementation

*******************************************************************************/
package org.eclipse.imp.pdb.facts.io;

import java.io.IOException;
import java.io.InputStream;
import java.util.ArrayList;
import java.util.Iterator;
import java.util.List;
import java.util.ListIterator;
import java.util.Set;

import org.eclipse.imp.pdb.facts.IConstructor;
import org.eclipse.imp.pdb.facts.IListWriter;
import org.eclipse.imp.pdb.facts.IMapWriter;
import org.eclipse.imp.pdb.facts.ISetWriter;
import org.eclipse.imp.pdb.facts.ITuple;
import org.eclipse.imp.pdb.facts.IValue;
import org.eclipse.imp.pdb.facts.IValueFactory;
import org.eclipse.imp.pdb.facts.exceptions.FactParseError;
import org.eclipse.imp.pdb.facts.exceptions.IllegalOperationException;
import org.eclipse.imp.pdb.facts.exceptions.UndeclaredAbstractDataTypeException;
import org.eclipse.imp.pdb.facts.type.Type;
import org.eclipse.imp.pdb.facts.type.TypeFactory;
import org.eclipse.imp.pdb.facts.type.TypeStore;

// TODO: add support for values of type Value, for this we need overloading resolving
public class ATermReader extends AbstractBinaryReader {
	private IValueFactory vf;
	private TypeFactory tf = TypeFactory.getInstance();
	private TypeStore ts;

	public IValue read(IValueFactory factory, TypeStore store, Type type, InputStream stream)
			throws FactParseError, IOException {
		this.vf = factory;
		this.ts = store;

		int firstToken;
		do {
			firstToken = stream.read();
			if (firstToken == -1) {
				throw new IOException("Premature EOF.");
			}
		} while (Character.isWhitespace((char) firstToken));

		char typeByte = (char) firstToken;

		if (typeByte == '!') {
			SharingStream sreader = new SharingStream(stream);
			sreader.initializeSharing();
			sreader.readSkippingWS();
			return parse(sreader, type);
		} else if (typeByte == '?') {
			throw new UnsupportedOperationException("nyi");
		} else if (Character.isLetterOrDigit(typeByte) || typeByte == '_'
				|| typeByte == '[' || typeByte == '-') {
			SharingStream sreader = new SharingStream(stream);
			sreader.last_char = typeByte;
			return parse(sreader, type);
		} else {
			throw new RuntimeException("nyi");
		}
	}

	
	// TODO add support for anonymous constructors (is already done for the parseNumber case)
	private IValue parse(SharingStream reader, Type expected)
			throws IOException {
		IValue result;
		int start, end;

		start = reader.getPosition();
		switch (reader.getLastChar()) {
		case -1:
			throw new FactParseError("premature EOF encountered.", start);
		case '#':
			return parseAbbrev(reader);
		case '[':
			result = parseList(reader, expected);
			break;
		case '<':
			throw new FactParseError("Placeholders are not supported", start);
		case '"':
			result = parseString(reader, expected);
			break;
		case '(':
			result = parseTuple(reader, expected);
			break;
		case '-':
		case '0':
		case '1':
		case '2':
		case '3':
		case '4':
		case '5':
		case '6':
		case '7':
		case '8':
		case '9':
			result = parseNumber(reader, expected);
			break;
		default:
			result = parseAppl(reader, expected);
		}

		if (reader.getLastChar() == '{') {
			result = parseAnnotations(reader, result);
		}

		end = reader.getPosition();
		reader.storeNextTerm(result, end - start);

		return result;
	}


	private IValue parseAnnotations(SharingStream reader, IValue result)
			throws IOException {
		if (reader.readSkippingWS() == '}') {
			reader.readSkippingWS();
		} else {
			result = parseAnnos(reader, result);
			if (reader.getLastChar() != '}') {
				throw new FactParseError("'}' expected", reader.getPosition());
			}
		}
		return result;
	}


	private IValue parseAppl(SharingStream reader, Type expected)
			throws IOException {
		int c;
		IValue result;
		c = reader.getLastChar();
		if (Character.isLetter(c)) {

			String funname = parseId(reader);
			
			Type node;
			if (expected.isAbstractData()) {
				Set<Type> nodes = ts.lookupConstructor(expected, funname);
				// TODO deal with overloading
				Iterator<Type> iterator = nodes.iterator();
				if (!iterator.hasNext()) {
					throw new UndeclaredAbstractDataTypeException(expected);
				}
				node = iterator.next(); 
			}
			else {
				node = expected;
			}
			
			c = reader.skipWS();
			if (reader.getLastChar() == '(') {
				c = reader.readSkippingWS();
				if (c == -1) {
					throw new FactParseError("premature EOF encountered.", reader.getPosition());
				}
				if (reader.getLastChar() == ')') {
					
					// result = node.make(vf, ts, funname, new IValue[0]);
					if(node.isTop()) {
						Type constr = ts.lookupFirstConstructor(funname, tf.tupleType(new Type[0]));
						if(constr != null) node = constr;
					}
					if(node.isConstructor())
						result = vf.constructor(node, new IValue[0]);
					else
						result = vf.node(funname, new IValue[0]); 
					
				} else {
					IValue[] list;
					if (expected.isAbstractData()) {
						list = parseFixedSizeATermsArray(reader, node.getFieldTypes());
					}
					else {
						list = parseATermsArray(reader, TypeFactory.getInstance().valueType());
					}

					if (reader.getLastChar() != ')') {
						throw new FactParseError("expected ')' but got '"
								+ (char) reader.getLastChar() + "'", reader.getPosition());
					}
					
					if(node.isTop()) {
						Type constr = ts.lookupFirstConstructor(funname, tf.tupleType(list));
						if(constr != null) node = constr;
					}
					if (node.isConstructor())
						result = vf.constructor(node, list);
					else
						result = vf.node(funname, list);
				}
				c = reader.readSkippingWS();
			} else {
				if (node.isConstructor()) {
					result = vf.constructor(node);
				}
				else {
					result = vf.node(funname);
				}
			}
		} else {
			throw new FactParseError("illegal character: "
					+ (char) reader.getLastChar(), reader.getPosition());
		}
		return result;
	}


	private IValue parseTuple(SharingStream reader, Type expected)
			throws IOException {
		int c;
		IValue result;
		c = reader.readSkippingWS();
		if (c == -1) {
			throw new FactParseError("premature EOF encountered.", reader.getPosition());
		}
		if (reader.getLastChar() == ')') {
			result = vf.tuple();
		} else {
			IValue[] list = parseFixedSizeATermsArray(reader, expected);

			if (reader.getLastChar() != ')') {
				throw new FactParseError("expected ')' but got '"
						+ (char) reader.getLastChar() + "'", reader.getPosition());
			}

			result = vf.tuple(list);
		}
		c = reader.readSkippingWS();
		
		return result;
	}


	private IValue parseString(SharingStream reader, Type expected) throws IOException {
		int c;
		IValue result;
		String str = parseStringLiteral(reader);
		
		// note that we interpret all strings as strings, not possible function names.
		// this deviates from the ATerm library.
		
		result = vf.string(str);
		
		c = reader.readSkippingWS();
		if (c == -1) {
			throw new FactParseError("premature EOF encountered.", reader.getPosition());
		}
		return result;
	}


	private IValue parseList(SharingStream reader, Type expected)
			throws IOException {
		IValue result;
		int c;
		c = reader.readSkippingWS();
		if (c == -1) {
			throw new FactParseError("premature EOF encountered.", reader.getPosition());
		}

		if (c == ']') {
			c = reader.readSkippingWS();

			if (expected.isList()) {
				result = vf.list(expected.getElementType());
			} else if (expected.equivalent(TypeFactory.getInstance().valueType())) {
				result = vf.list(tf.valueType());
			}
			else {
				throw new FactParseError("Did not expect a list, rather a "
						+ expected, reader.getPosition());
			}
		} else {
			result = parseATerms(reader, expected);
			if (reader.getLastChar() != ']') {
				throw new FactParseError("expected ']' but got '"
						+ (char) reader.getLastChar() + "'", reader.getPosition());
			}
			c = reader.readSkippingWS();
		}
		return result;
	}

	private IValue parseAnnos(SharingStream reader, IValue result) throws IOException {
		result = parseAnno(reader, result);
		while (reader.getLastChar() == ',') {
			reader.readSkippingWS();
			result = parseAnno(reader, result);
		}
		
		return result;
	}
	
	private IValue parseAnno(SharingStream reader, IValue result) throws IOException {
		if (reader.getLastChar() == '[') {
			int c = reader.readSkippingWS();
			
			if (c == '"') {
				String key = parseStringLiteral(reader);
				Type annoType = ts.getAnnotationType(result.getType(), key);

				if (reader.readSkippingWS() == ',') {
					reader.readSkippingWS();
					IValue value = parse(reader, annoType);
					
					if (result.getType().isAbstractData()) {
						result = ((IConstructor) result).setAnnotation(key, value);
					}
					
					if (reader.getLastChar() != ']') {
						throw new FactParseError("expected a ] but got a " + reader.getLastChar(), reader.getPosition());
					}
					
					reader.readSkippingWS();
					return result;
				}
				
				throw new FactParseError("expected a comma before the value of the annotation", reader.getPosition());
			}
			
			throw new FactParseError("expected a label for an annotation", reader.getPosition());
		}
		
		// no annotations
		return result;
	}

	static private boolean isBase64(int c) {
		return Character.isLetterOrDigit(c) || c == '+' || c == '/';
	}

	private IValue parseAbbrev(SharingStream reader) throws IOException {
		IValue result;
		int abbrev;

		int c = reader.read();

		abbrev = 0;
		while (isBase64(c)) {
			abbrev *= 64;
			if (c >= 'A' && c <= 'Z') {
				abbrev += c - 'A';
			} else if (c >= 'a' && c <= 'z') {
				abbrev += c - 'a' + 26;
			} else if (c >= '0' && c <= '9') {
				abbrev += c - '0' + 52;
			} else if (c == '+') {
				abbrev += 62;
			} else if (c == '/') {
				abbrev += 63;
			} else {
				throw new RuntimeException("not a base-64 digit: " + c);
			}

			c = reader.read();
		}

		result = reader.getTerm(abbrev);

		return result;
	}

	private IValue parseNumber(SharingStream reader, Type expected) throws IOException {
		StringBuilder str = new StringBuilder();
		IValue result;

		do {
			str.append((char) reader.getLastChar());
		} while (Character.isDigit(reader.read()));

		if (reader.getLastChar() != '.' && reader.getLastChar() != 'e'
				&& reader.getLastChar() != 'E' && reader.getLastChar() != 'l'
				&& reader.getLastChar() != 'L') {
			int val;
			try {
				val = Integer.parseInt(str.toString());
			} catch (NumberFormatException e) {
				throw new FactParseError("malformed int:" + str, reader.getPosition());
			}
			
			result = vf.integer(val);
		} else if (reader.getLastChar() == 'l' || reader.getLastChar() == 'L') {
			reader.read();
			throw new FactParseError("No support for longs", reader.getPosition());
		} else {
			if (reader.getLastChar() == '.') {
				str.append('.');
				reader.read();
				if (!Character.isDigit(reader.getLastChar()))
					throw new FactParseError("digit expected", reader.getPosition());
				do {
					str.append((char) reader.getLastChar());
				} while (Character.isDigit(reader.read()));
			}
			if (reader.getLastChar() == 'e' || reader.getLastChar() == 'E') {
				str.append((char) reader.getLastChar());
				reader.read();
				if (reader.getLastChar() == '-' || reader.getLastChar() == '+') {
					str.append((char) reader.getLastChar());
					reader.read();
				}
				if (!Character.isDigit(reader.getLastChar()))
					throw new FactParseError("digit expected!", reader.getPosition());
				do {
					str.append((char) reader.getLastChar());
				} while (Character.isDigit(reader.read()));
			}
			double val;
			try {
<<<<<<< HEAD
				val = Double.valueOf(str.toString()).doubleValue();
				result = vf.real(val);
=======
				val = Double.valueOf(str.toString());
				result = expected.make(vf,ts, val);
>>>>>>> 79cd3f71
			} catch (NumberFormatException e) {
				throw new FactParseError("malformed real", reader.getPosition(), e);
			}
		}
		
		reader.skipWS();
		return result;
	}

	private String parseId(SharingStream reader) throws IOException {
		int c = reader.getLastChar();
		StringBuilder buf = new StringBuilder(32);

		do {
			buf.append((char) c);
			c = reader.read();
		} while (Character.isLetterOrDigit(c) || c == '_' || c == '-'
				|| c == '+' || c == '*' || c == '$' || c == '.');

		// slight deviation here, allowing . inside of identifiers
		return buf.toString();
	}

	private String parseStringLiteral(SharingStream reader) throws IOException {
		boolean escaped;
		StringBuilder str = new StringBuilder();

		do {
			escaped = false;
			if (reader.read() == '\\') {
				reader.read();
				escaped = true;
			}
			
			int lastChar = reader.getLastChar();
			if(lastChar == -1) throw new IOException("Premature EOF.");

			if (escaped) {
				switch (lastChar) {
				case 'n':
					str.append('\n');
					break;
				case 't':
					str.append('\t');
					break;
				case 'b':
					str.append('\b');
					break;
				case 'r':
					str.append('\r');
					break;
				case 'f':
					str.append('\f');
					break;
				case '\\':
					str.append('\\');
					break;
				case '\'':
					str.append('\'');
					break;
				case '\"':
					str.append('\"');
					break;
				case '0':
				case '1':
				case '2':
				case '3':
				case '4':
				case '5':
				case '6':
				case '7':
					str.append(reader.readOct());
					break;
				default:
					str.append('\\').append((char) lastChar);
				}
			} else if (lastChar != '\"'){
				str.append((char) lastChar);
			}
		} while (escaped || reader.getLastChar() != '"');

		return str.toString();
	}

	private IValue parseATerms(SharingStream reader, Type expected)
			throws IOException {
		Type base = expected;
		Type elementType = getElementType(expected);
		IValue[] terms = parseATermsArray(reader, elementType);

		if (base.isList() || base.equivalent(tf.valueType())) {
			IListWriter w = vf.listWriter(base.equivalent(tf.valueType()) ? tf.valueType() : expected.getElementType());

			for (int i = terms.length - 1; i >= 0; i--) {
				w.insert(terms[i]);
			}

			return w.done();
		} else if (base.isSet()) {
			ISetWriter w = vf.setWriter(expected.getElementType());
			w.insert(terms);
			return w.done();
		} else if (base.isMap()) {
			IMapWriter w = vf.mapWriter(expected);
			
			for (IValue elem : terms) {
				ITuple tuple = (ITuple) elem;
				w.put(tuple.get(0), tuple.get(1));
			}
			
			return w.done();
		} else if (base.isRelation()) {
			ISetWriter w = vf.setWriter(expected.getElementType());
			w.insert(terms);
			return w.done();
		}

		throw new FactParseError("Unexpected type " + expected, reader.getPosition());
	}

	private Type getElementType(Type expected) {
		Type base = expected;
		
		if (base.isList()) {
			return base.getElementType();
		} else if (base.isSet()) {
			return base.getElementType();
		} else if (base.isMap()) {
			return tf.tupleType(base.getKeyType(), base.getValueType());
		} else if (base.isRelation()) {
			return base.getFieldTypes();
		} else if (base.isTop()) {
			return base;
		} 
		else {
			throw new IllegalOperationException("getElementType", expected);
		}
	}

	private IValue[] parseATermsArray(SharingStream reader,
			Type elementType) throws IOException {
		List<IValue> list = new ArrayList<>(2);

		IValue term = parse(reader, elementType);
		list.add(term);
		while (reader.getLastChar() == ',') {
			reader.readSkippingWS();
			term = parse(reader, elementType);
			list.add(term);
		}

		IValue[] array = new IValue[list.size()];
		ListIterator<IValue> iter = list.listIterator();
		int index = 0;
		while (iter.hasNext()) {
			array[index++] = iter.next();
		}
		return array;
	}
	
	private IValue[] parseFixedSizeATermsArray(SharingStream reader,
			Type elementTypes) throws IOException {
		List<IValue> list = new ArrayList<>(elementTypes.getArity());
		int i = 0;
		Type elementType = elementTypes.getFieldType(i++);

		IValue term = parse(reader, elementType);
		list.add(term);
		while (reader.getLastChar() == ',') {
			elementType = elementTypes.getFieldType(i++);
			reader.readSkippingWS();
			term = parse(reader, elementType);
			list.add(term);
		}

		IValue[] array = new IValue[list.size()];
		ListIterator<IValue> iter = list.listIterator();
		int index = 0;
		while (iter.hasNext()) {
			array[index++] = iter.next();
		}
		return array;
	}


	private static class SharingStream {
		private static final int INITIAL_TABLE_SIZE = 2048;
		private static final int TABLE_INCREMENT = 4096;

		private static final int INITIAL_BUFFER_SIZE = 1024;

		private InputStream reader;

		int last_char;
		private int pos;

		private int nr_terms;
		private IValue[] table;

		private byte[] buffer;
		private int limit;
		private int bufferPos;

		public SharingStream(InputStream reader) {
			this(reader, INITIAL_BUFFER_SIZE);
		}

		public SharingStream(InputStream stream, int bufferSize) {
			this.reader = stream;
			last_char = -1;
			pos = 0;

			if (bufferSize < INITIAL_BUFFER_SIZE)
				buffer = new byte[bufferSize];
			else
				buffer = new byte[INITIAL_BUFFER_SIZE];
			limit = -1;
			bufferPos = -1;
		}

		public void initializeSharing() {
			table = new IValue[INITIAL_TABLE_SIZE];
			nr_terms = 0;
		}

		public void storeNextTerm(IValue t, int size) {
			if (table == null) {
				return;
			}

			if (nr_terms == table.length) {
				IValue[] new_table = new IValue[table.length + TABLE_INCREMENT];
				System.arraycopy(table, 0, new_table, 0, table.length);
				table = new_table;
			}

			table[nr_terms++] = t;
		}

		public IValue getTerm(int index) {
			if (index < 0 || index >= nr_terms) {
				throw new RuntimeException("illegal index");
			}
			return table[index];
		}

		public int read() throws IOException {
			if (bufferPos == limit) {
				limit = reader.read(buffer);
				bufferPos = 0;
			}

			if (limit == -1) {
				last_char = -1;
			} else {
				last_char = buffer[bufferPos++];
				pos++;
			}

			return last_char;
		}

		public int readSkippingWS() throws IOException {
			do {
				last_char = read();
			} while (Character.isWhitespace(last_char));

			return last_char;

		}

		public int skipWS() throws IOException {
			while (Character.isWhitespace(last_char)) {
				last_char = read();
			}

			return last_char;
		}

		public int readOct() throws IOException {
			int val = Character.digit(last_char, 8);
			val += Character.digit(read(), 8);

			if (val < 0) {
				throw new FactParseError("octal must have 3 octdigits.", getPosition());
			}

			val += Character.digit(read(), 8);

			if (val < 0) {
				throw new FactParseError("octal must have 3 octdigits", getPosition());
			}

			return val;
		}

		public int getLastChar() {
			return last_char;
		}

		public int getPosition() {
			return pos;
		}
	}
}<|MERGE_RESOLUTION|>--- conflicted
+++ resolved
@@ -420,13 +420,8 @@
 			}
 			double val;
 			try {
-<<<<<<< HEAD
-				val = Double.valueOf(str.toString()).doubleValue();
+				val = Double.valueOf(str.toString());
 				result = vf.real(val);
-=======
-				val = Double.valueOf(str.toString());
-				result = expected.make(vf,ts, val);
->>>>>>> 79cd3f71
 			} catch (NumberFormatException e) {
 				throw new FactParseError("malformed real", reader.getPosition(), e);
 			}
