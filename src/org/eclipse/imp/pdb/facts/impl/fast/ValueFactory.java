/*******************************************************************************
* Copyright (c) 2009, 2012-2013 Centrum Wiskunde en Informatica (CWI)
* All rights reserved. This program and the accompanying materials
* are made available under the terms of the Eclipse Public License v1.0
* which accompanies this distribution, and is available at
* http://www.eclipse.org/legal/epl-v10.html
*
* Contributors:
*    Jurgen Vinju - interface and implementation
*    Arnold Lankamp - implementation
*    Anya Helene Bagge - rational support, labeled maps and tuples
*    Davy Landman - added PI & E constants
*    Michael Steindorfer - extracted factory for numeric data   
*******************************************************************************/
package org.eclipse.imp.pdb.facts.impl.fast;

import java.util.Map;

import org.eclipse.imp.pdb.facts.IConstructor;
import org.eclipse.imp.pdb.facts.IList;
import org.eclipse.imp.pdb.facts.IListWriter;
import org.eclipse.imp.pdb.facts.IMap;
import org.eclipse.imp.pdb.facts.IMapWriter;
import org.eclipse.imp.pdb.facts.INode;
import org.eclipse.imp.pdb.facts.ISet;
import org.eclipse.imp.pdb.facts.ISetWriter;
import org.eclipse.imp.pdb.facts.ITuple;
import org.eclipse.imp.pdb.facts.IValue;
import org.eclipse.imp.pdb.facts.exceptions.FactTypeUseException;
import org.eclipse.imp.pdb.facts.exceptions.UnexpectedElementTypeException;
import org.eclipse.imp.pdb.facts.type.Type;
import org.eclipse.imp.pdb.facts.type.TypeFactory;
import org.eclipse.imp.pdb.facts.util.ShareableHashMap;

/**
 * Implementation of IValueFactory.
 */
public class ValueFactory extends FastBaseValueFactory {
	private final static TypeFactory tf = TypeFactory.getInstance();
	
	private final static Type EMPTY_TUPLE_TYPE = TypeFactory.getInstance().tupleEmpty();
	
	protected ValueFactory() {
		super();
	}

	private static class InstanceKeeper{
		public final static ValueFactory instance = new ValueFactory();
	}
	
	public static ValueFactory getInstance(){
		return InstanceKeeper.instance;
	}
		
	public IListWriter listWriter(Type elementType){
		return new ListWriter(elementType);
	}
	
	public IListWriter listWriter(){
		return new ListWriter();
	}
	
	public IMapWriter mapWriter(Type keyType, Type valueType){
		return new MapWriter(TypeFactory.getInstance().mapType(keyType, valueType));
	}

	public IMapWriter mapWriter(Type mapType){
		return new MapWriter(mapType);
	}
	
	public IMapWriter mapWriter(){
		return new MapWriter();
	}
	
	public ISetWriter setWriter(Type elementType){
<<<<<<< HEAD
		if(elementType.isFixedWidth()) return relationWriter(elementType);
		
=======
>>>>>>> 994a27bf
		return new SetWriter(elementType);
	}
	
	public ISetWriter setWriter(){
		return new SetWriter();
	}
	
	public ISetWriter relationWriter(Type tupleType){
		return new SetWriter(tupleType);
	}
	
	public ISetWriter relationWriter(){
		return new SetWriter();
	}
	
	public IListWriter listRelationWriter(Type tupleType) {
		return new ListWriter(tupleType);
	}

	public IListWriter listRelationWriter() {
		return new ListWriter();
	}
	
	public IList list(Type elementType){
		return listWriter(elementType).done();
	}
	
	public IList list(IValue... elements){
		IListWriter listWriter = listWriter(lub(elements));
		listWriter.append(elements);
		
		return listWriter.done();
	}
	
	public IMap map(Type mapType){
		return mapWriter(mapType).done();
	}

	public IMap map(Type keyType, Type valueType){
		return mapWriter(keyType, valueType).done();
	}
	
	public ISet set(Type elementType){
		return setWriter(TypeFactory.getInstance().voidType()).done();
	}
	
	public ISet set(IValue... elements){
		Type elementType = lub(elements);
		
		ISetWriter setWriter = setWriter(elementType);
		setWriter.insert(elements);
		return setWriter.done();
	}
	
	public ISet relation(Type tupleType){
		return relationWriter(tupleType).done();
	}
	
	public ISet relation(IValue... elements) {
		Type elementType = lub(elements);
		
		if (!elementType.isFixedWidth()) throw new UnexpectedElementTypeException(tf.tupleType(tf.voidType()), elementType);
		
		ISetWriter relationWriter = relationWriter(elementType);
		relationWriter.insert(elements);
		return relationWriter.done();
	}
	
	public IList listRelation(Type tupleType) {
		return listRelationWriter(tupleType).done();
	}

	public IList listRelation(IValue... elements) {
		Type elementType = lub(elements);
		
		if (!elementType.isFixedWidth()) throw new UnexpectedElementTypeException(tf.tupleType(tf.voidType()), elementType);
		
		IListWriter listRelationWriter = listRelationWriter(elementType);
		listRelationWriter.append(elements);
		return listRelationWriter.done();
	}
	
	public INode node(String name) {
		return new Node(name, new IValue[0]);
	}

	public INode node(String name, Map<String, IValue> annos, IValue... children) {
		return new AnnotatedNode(name, children.clone(), annos);
	}

	public INode node(String name, IValue... children) {
		return new Node(name, children.clone());
	}
	
	@Override
	public INode node(String name, IValue[] children, Map<String, IValue> keyArgValues)
			throws FactTypeUseException {
		return new Node(name, children.clone(), keyArgValues);
	}
	
	@Override
	public IConstructor constructor(Type constructorType) {
<<<<<<< HEAD
		Type params = constructorType.getAbstractDataType().getTypeParameters();
		if (!params.equivalent(TypeFactory.getInstance().voidType())) {
			ShareableHashMap<Type, Type> bindings = new ShareableHashMap<Type,Type>();
			for (Type p : params) {
				if (p.isOpen()) {
					bindings.put(p, TypeFactory.getInstance().voidType());
				}
			}
			constructorType = constructorType.instantiate(bindings);
		}
		return new Constructor(constructorType, new IValue[0]);
=======
		Type instantiatedType = inferInstantiatedTypeOfConstructor(constructorType, new IValue[0]);
		return new Constructor(instantiatedType, new IValue[0]);
>>>>>>> 994a27bf
	}
	
	@Override
	public IConstructor constructor(Type constructorType, IValue... children){
<<<<<<< HEAD
		Type instantiatedType;
		if(!constructorType.getAbstractDataType().isParameterized()){
			instantiatedType = constructorType;
		}else{
			ShareableHashMap<Type, Type> bindings = new ShareableHashMap<Type,Type>();
			TypeFactory tf = TypeFactory.getInstance();
			Type params = constructorType.getAbstractDataType().getTypeParameters();
			for (Type p : params) {
				if (p.isOpen()) {
					bindings.put(p, tf.voidType());
				}
			}
			constructorType.getFieldTypes().match(tf.tupleType(children), bindings);
			instantiatedType = constructorType.instantiate(bindings);
		}
		
=======
		Type instantiatedType = inferInstantiatedTypeOfConstructor(constructorType, children);		
>>>>>>> 994a27bf
		return new Constructor(instantiatedType, children.clone());
	}
	
	@Override
	public IConstructor constructor(Type constructorType,
			Map<String, IValue> annotations, IValue... children)
			throws FactTypeUseException {
<<<<<<< HEAD
		Type instantiatedType;
		if(!constructorType.getAbstractDataType().isParameterized()){
			instantiatedType = constructorType;
		}else{
			ShareableHashMap<Type, Type> bindings = new ShareableHashMap<Type,Type>();
			TypeFactory tf = TypeFactory.getInstance();
			Type params = constructorType.getAbstractDataType().getTypeParameters();
			for (Type p : params) {
				if (p.isOpen()) {
					bindings.put(p, tf.voidType());
				}
			}
			constructorType.getFieldTypes().match(tf.tupleType(children), bindings);
			instantiatedType = constructorType.instantiate(bindings);
		}
=======
		Type instantiatedType = inferInstantiatedTypeOfConstructor(constructorType, children);		
>>>>>>> 994a27bf
		
		ShareableHashMap<String, IValue> sAnnotations = new ShareableHashMap<String, IValue>();
		sAnnotations.putAll(annotations);
		
		return AnnotatedConstructor.createAnnotatedConstructor(instantiatedType, children.clone(), sAnnotations);
	}
	
	public ITuple tuple() {
		return new Tuple(EMPTY_TUPLE_TYPE, new IValue[0]);
	}

	public ITuple tuple(IValue... args) {
		return new Tuple(args.clone());
	}

	public ITuple tuple(Type type, IValue... args) {
		return new Tuple(type, args.clone());
	}

	private static Type lub(IValue... elements) {
		Type elementType = TypeFactory.getInstance().voidType();

		for (int i = elements.length - 1; i >= 0; i--) {
			elementType = elementType.lub(elements[i].getType());
		}

		return elementType;
	}
	
}
<|MERGE_RESOLUTION|>--- conflicted
+++ resolved
@@ -1,278 +1,222 @@
-/*******************************************************************************
-* Copyright (c) 2009, 2012-2013 Centrum Wiskunde en Informatica (CWI)
-* All rights reserved. This program and the accompanying materials
-* are made available under the terms of the Eclipse Public License v1.0
-* which accompanies this distribution, and is available at
-* http://www.eclipse.org/legal/epl-v10.html
-*
-* Contributors:
-*    Jurgen Vinju - interface and implementation
-*    Arnold Lankamp - implementation
-*    Anya Helene Bagge - rational support, labeled maps and tuples
-*    Davy Landman - added PI & E constants
-*    Michael Steindorfer - extracted factory for numeric data   
-*******************************************************************************/
-package org.eclipse.imp.pdb.facts.impl.fast;
-
-import java.util.Map;
-
-import org.eclipse.imp.pdb.facts.IConstructor;
-import org.eclipse.imp.pdb.facts.IList;
-import org.eclipse.imp.pdb.facts.IListWriter;
-import org.eclipse.imp.pdb.facts.IMap;
-import org.eclipse.imp.pdb.facts.IMapWriter;
-import org.eclipse.imp.pdb.facts.INode;
-import org.eclipse.imp.pdb.facts.ISet;
-import org.eclipse.imp.pdb.facts.ISetWriter;
-import org.eclipse.imp.pdb.facts.ITuple;
-import org.eclipse.imp.pdb.facts.IValue;
-import org.eclipse.imp.pdb.facts.exceptions.FactTypeUseException;
-import org.eclipse.imp.pdb.facts.exceptions.UnexpectedElementTypeException;
-import org.eclipse.imp.pdb.facts.type.Type;
-import org.eclipse.imp.pdb.facts.type.TypeFactory;
-import org.eclipse.imp.pdb.facts.util.ShareableHashMap;
-
-/**
- * Implementation of IValueFactory.
- */
-public class ValueFactory extends FastBaseValueFactory {
-	private final static TypeFactory tf = TypeFactory.getInstance();
-	
-	private final static Type EMPTY_TUPLE_TYPE = TypeFactory.getInstance().tupleEmpty();
-	
-	protected ValueFactory() {
-		super();
-	}
-
-	private static class InstanceKeeper{
-		public final static ValueFactory instance = new ValueFactory();
-	}
-	
-	public static ValueFactory getInstance(){
-		return InstanceKeeper.instance;
-	}
-		
-	public IListWriter listWriter(Type elementType){
-		return new ListWriter(elementType);
-	}
-	
-	public IListWriter listWriter(){
-		return new ListWriter();
-	}
-	
-	public IMapWriter mapWriter(Type keyType, Type valueType){
-		return new MapWriter(TypeFactory.getInstance().mapType(keyType, valueType));
-	}
-
-	public IMapWriter mapWriter(Type mapType){
-		return new MapWriter(mapType);
-	}
-	
-	public IMapWriter mapWriter(){
-		return new MapWriter();
-	}
-	
-	public ISetWriter setWriter(Type elementType){
-<<<<<<< HEAD
-		if(elementType.isFixedWidth()) return relationWriter(elementType);
-		
-=======
->>>>>>> 994a27bf
-		return new SetWriter(elementType);
-	}
-	
-	public ISetWriter setWriter(){
-		return new SetWriter();
-	}
-	
-	public ISetWriter relationWriter(Type tupleType){
-		return new SetWriter(tupleType);
-	}
-	
-	public ISetWriter relationWriter(){
-		return new SetWriter();
-	}
-	
-	public IListWriter listRelationWriter(Type tupleType) {
-		return new ListWriter(tupleType);
-	}
-
-	public IListWriter listRelationWriter() {
-		return new ListWriter();
-	}
-	
-	public IList list(Type elementType){
-		return listWriter(elementType).done();
-	}
-	
-	public IList list(IValue... elements){
-		IListWriter listWriter = listWriter(lub(elements));
-		listWriter.append(elements);
-		
-		return listWriter.done();
-	}
-	
-	public IMap map(Type mapType){
-		return mapWriter(mapType).done();
-	}
-
-	public IMap map(Type keyType, Type valueType){
-		return mapWriter(keyType, valueType).done();
-	}
-	
-	public ISet set(Type elementType){
-		return setWriter(TypeFactory.getInstance().voidType()).done();
-	}
-	
-	public ISet set(IValue... elements){
-		Type elementType = lub(elements);
-		
-		ISetWriter setWriter = setWriter(elementType);
-		setWriter.insert(elements);
-		return setWriter.done();
-	}
-	
-	public ISet relation(Type tupleType){
-		return relationWriter(tupleType).done();
-	}
-	
-	public ISet relation(IValue... elements) {
-		Type elementType = lub(elements);
-		
-		if (!elementType.isFixedWidth()) throw new UnexpectedElementTypeException(tf.tupleType(tf.voidType()), elementType);
-		
-		ISetWriter relationWriter = relationWriter(elementType);
-		relationWriter.insert(elements);
-		return relationWriter.done();
-	}
-	
-	public IList listRelation(Type tupleType) {
-		return listRelationWriter(tupleType).done();
-	}
-
-	public IList listRelation(IValue... elements) {
-		Type elementType = lub(elements);
-		
-		if (!elementType.isFixedWidth()) throw new UnexpectedElementTypeException(tf.tupleType(tf.voidType()), elementType);
-		
-		IListWriter listRelationWriter = listRelationWriter(elementType);
-		listRelationWriter.append(elements);
-		return listRelationWriter.done();
-	}
-	
-	public INode node(String name) {
-		return new Node(name, new IValue[0]);
-	}
-
-	public INode node(String name, Map<String, IValue> annos, IValue... children) {
-		return new AnnotatedNode(name, children.clone(), annos);
-	}
-
-	public INode node(String name, IValue... children) {
-		return new Node(name, children.clone());
-	}
-	
-	@Override
-	public INode node(String name, IValue[] children, Map<String, IValue> keyArgValues)
-			throws FactTypeUseException {
-		return new Node(name, children.clone(), keyArgValues);
-	}
-	
-	@Override
-	public IConstructor constructor(Type constructorType) {
-<<<<<<< HEAD
-		Type params = constructorType.getAbstractDataType().getTypeParameters();
-		if (!params.equivalent(TypeFactory.getInstance().voidType())) {
-			ShareableHashMap<Type, Type> bindings = new ShareableHashMap<Type,Type>();
-			for (Type p : params) {
-				if (p.isOpen()) {
-					bindings.put(p, TypeFactory.getInstance().voidType());
-				}
-			}
-			constructorType = constructorType.instantiate(bindings);
-		}
-		return new Constructor(constructorType, new IValue[0]);
-=======
-		Type instantiatedType = inferInstantiatedTypeOfConstructor(constructorType, new IValue[0]);
-		return new Constructor(instantiatedType, new IValue[0]);
->>>>>>> 994a27bf
-	}
-	
-	@Override
-	public IConstructor constructor(Type constructorType, IValue... children){
-<<<<<<< HEAD
-		Type instantiatedType;
-		if(!constructorType.getAbstractDataType().isParameterized()){
-			instantiatedType = constructorType;
-		}else{
-			ShareableHashMap<Type, Type> bindings = new ShareableHashMap<Type,Type>();
-			TypeFactory tf = TypeFactory.getInstance();
-			Type params = constructorType.getAbstractDataType().getTypeParameters();
-			for (Type p : params) {
-				if (p.isOpen()) {
-					bindings.put(p, tf.voidType());
-				}
-			}
-			constructorType.getFieldTypes().match(tf.tupleType(children), bindings);
-			instantiatedType = constructorType.instantiate(bindings);
-		}
-		
-=======
-		Type instantiatedType = inferInstantiatedTypeOfConstructor(constructorType, children);		
->>>>>>> 994a27bf
-		return new Constructor(instantiatedType, children.clone());
-	}
-	
-	@Override
-	public IConstructor constructor(Type constructorType,
-			Map<String, IValue> annotations, IValue... children)
-			throws FactTypeUseException {
-<<<<<<< HEAD
-		Type instantiatedType;
-		if(!constructorType.getAbstractDataType().isParameterized()){
-			instantiatedType = constructorType;
-		}else{
-			ShareableHashMap<Type, Type> bindings = new ShareableHashMap<Type,Type>();
-			TypeFactory tf = TypeFactory.getInstance();
-			Type params = constructorType.getAbstractDataType().getTypeParameters();
-			for (Type p : params) {
-				if (p.isOpen()) {
-					bindings.put(p, tf.voidType());
-				}
-			}
-			constructorType.getFieldTypes().match(tf.tupleType(children), bindings);
-			instantiatedType = constructorType.instantiate(bindings);
-		}
-=======
-		Type instantiatedType = inferInstantiatedTypeOfConstructor(constructorType, children);		
->>>>>>> 994a27bf
-		
-		ShareableHashMap<String, IValue> sAnnotations = new ShareableHashMap<String, IValue>();
-		sAnnotations.putAll(annotations);
-		
-		return AnnotatedConstructor.createAnnotatedConstructor(instantiatedType, children.clone(), sAnnotations);
-	}
-	
-	public ITuple tuple() {
-		return new Tuple(EMPTY_TUPLE_TYPE, new IValue[0]);
-	}
-
-	public ITuple tuple(IValue... args) {
-		return new Tuple(args.clone());
-	}
-
-	public ITuple tuple(Type type, IValue... args) {
-		return new Tuple(type, args.clone());
-	}
-
-	private static Type lub(IValue... elements) {
-		Type elementType = TypeFactory.getInstance().voidType();
-
-		for (int i = elements.length - 1; i >= 0; i--) {
-			elementType = elementType.lub(elements[i].getType());
-		}
-
-		return elementType;
-	}
-	
-}
+/*******************************************************************************
+* Copyright (c) 2009, 2012-2013 Centrum Wiskunde en Informatica (CWI)
+* All rights reserved. This program and the accompanying materials
+* are made available under the terms of the Eclipse Public License v1.0
+* which accompanies this distribution, and is available at
+* http://www.eclipse.org/legal/epl-v10.html
+*
+* Contributors:
+*    Jurgen Vinju - interface and implementation
+*    Arnold Lankamp - implementation
+*    Anya Helene Bagge - rational support, labeled maps and tuples
+*    Davy Landman - added PI & E constants
+*    Michael Steindorfer - extracted factory for numeric data   
+*******************************************************************************/
+package org.eclipse.imp.pdb.facts.impl.fast;
+
+import java.util.Map;
+
+import org.eclipse.imp.pdb.facts.IConstructor;
+import org.eclipse.imp.pdb.facts.IList;
+import org.eclipse.imp.pdb.facts.IListWriter;
+import org.eclipse.imp.pdb.facts.IMap;
+import org.eclipse.imp.pdb.facts.IMapWriter;
+import org.eclipse.imp.pdb.facts.INode;
+import org.eclipse.imp.pdb.facts.ISet;
+import org.eclipse.imp.pdb.facts.ISetWriter;
+import org.eclipse.imp.pdb.facts.ITuple;
+import org.eclipse.imp.pdb.facts.IValue;
+import org.eclipse.imp.pdb.facts.exceptions.FactTypeUseException;
+import org.eclipse.imp.pdb.facts.exceptions.UnexpectedElementTypeException;
+import org.eclipse.imp.pdb.facts.type.Type;
+import org.eclipse.imp.pdb.facts.type.TypeFactory;
+import org.eclipse.imp.pdb.facts.util.ShareableHashMap;
+
+/**
+ * Implementation of IValueFactory.
+ */
+public class ValueFactory extends FastBaseValueFactory {
+	private final static TypeFactory tf = TypeFactory.getInstance();
+	
+	private final static Type EMPTY_TUPLE_TYPE = TypeFactory.getInstance().tupleEmpty();
+	
+	protected ValueFactory() {
+		super();
+	}
+
+	private static class InstanceKeeper{
+		public final static ValueFactory instance = new ValueFactory();
+	}
+	
+	public static ValueFactory getInstance(){
+		return InstanceKeeper.instance;
+	}
+		
+	public IListWriter listWriter(Type elementType){
+		return new ListWriter(elementType);
+	}
+	
+	public IListWriter listWriter(){
+		return new ListWriter();
+	}
+	
+	public IMapWriter mapWriter(Type keyType, Type valueType){
+		return new MapWriter(TypeFactory.getInstance().mapType(keyType, valueType));
+	}
+
+	public IMapWriter mapWriter(Type mapType){
+		return new MapWriter(mapType);
+	}
+	
+	public IMapWriter mapWriter(){
+		return new MapWriter();
+	}
+	
+	public ISetWriter setWriter(Type elementType){
+		return new SetWriter(elementType);
+	}
+	
+	public ISetWriter setWriter(){
+		return new SetWriter();
+	}
+	
+	public ISetWriter relationWriter(Type tupleType){
+		return new SetWriter(tupleType);
+	}
+	
+	public ISetWriter relationWriter(){
+		return new SetWriter();
+	}
+	
+	public IListWriter listRelationWriter(Type tupleType) {
+		return new ListWriter(tupleType);
+	}
+
+	public IListWriter listRelationWriter() {
+		return new ListWriter();
+	}
+	
+	public IList list(Type elementType){
+		return listWriter(elementType).done();
+	}
+	
+	public IList list(IValue... elements){
+		IListWriter listWriter = listWriter(lub(elements));
+		listWriter.append(elements);
+		
+		return listWriter.done();
+	}
+	
+	public IMap map(Type mapType){
+		return mapWriter(mapType).done();
+	}
+
+	public IMap map(Type keyType, Type valueType){
+		return mapWriter(keyType, valueType).done();
+	}
+	
+	public ISet set(Type elementType){
+		return setWriter(TypeFactory.getInstance().voidType()).done();
+	}
+	
+	public ISet set(IValue... elements){
+		Type elementType = lub(elements);
+		
+		ISetWriter setWriter = setWriter(elementType);
+		setWriter.insert(elements);
+		return setWriter.done();
+	}
+	
+	public ISet relation(Type tupleType){
+		return relationWriter(tupleType).done();
+	}
+	
+	public ISet relation(IValue... elements) {
+		Type elementType = lub(elements);
+		
+		if (!elementType.isFixedWidth()) throw new UnexpectedElementTypeException(tf.tupleType(tf.voidType()), elementType);
+		
+		ISetWriter relationWriter = relationWriter(elementType);
+		relationWriter.insert(elements);
+		return relationWriter.done();
+	}
+	
+	public IList listRelation(Type tupleType) {
+		return listRelationWriter(tupleType).done();
+	}
+
+	public IList listRelation(IValue... elements) {
+		Type elementType = lub(elements);
+		
+		if (!elementType.isFixedWidth()) throw new UnexpectedElementTypeException(tf.tupleType(tf.voidType()), elementType);
+		
+		IListWriter listRelationWriter = listRelationWriter(elementType);
+		listRelationWriter.append(elements);
+		return listRelationWriter.done();
+	}
+	
+	public INode node(String name) {
+		return new Node(name, new IValue[0]);
+	}
+
+	public INode node(String name, Map<String, IValue> annos, IValue... children) {
+		return new AnnotatedNode(name, children.clone(), annos);
+	}
+
+	public INode node(String name, IValue... children) {
+		return new Node(name, children.clone());
+	}
+	
+	@Override
+	public INode node(String name, IValue[] children, Map<String, IValue> keyArgValues)
+			throws FactTypeUseException {
+		return new Node(name, children.clone(), keyArgValues);
+	}
+	
+	@Override
+	public IConstructor constructor(Type constructorType) {
+		Type instantiatedType = inferInstantiatedTypeOfConstructor(constructorType, new IValue[0]);
+		return new Constructor(instantiatedType, new IValue[0]);
+	}
+	
+	@Override
+	public IConstructor constructor(Type constructorType, IValue... children){
+		Type instantiatedType = inferInstantiatedTypeOfConstructor(constructorType, children);		
+		return new Constructor(instantiatedType, children.clone());
+	}
+	
+	@Override
+	public IConstructor constructor(Type constructorType,
+			Map<String, IValue> annotations, IValue... children)
+			throws FactTypeUseException {
+	  Type instantiatedType = inferInstantiatedTypeOfConstructor(constructorType, children);		
+		
+		ShareableHashMap<String, IValue> sAnnotations = new ShareableHashMap<String, IValue>();
+		sAnnotations.putAll(annotations);
+		
+		return AnnotatedConstructor.createAnnotatedConstructor(instantiatedType, children.clone(), sAnnotations);
+	}
+	
+	public ITuple tuple() {
+		return new Tuple(EMPTY_TUPLE_TYPE, new IValue[0]);
+	}
+
+	public ITuple tuple(IValue... args) {
+		return new Tuple(args.clone());
+	}
+
+	public ITuple tuple(Type type, IValue... args) {
+		return new Tuple(type, args.clone());
+	}
+
+	private static Type lub(IValue... elements) {
+		Type elementType = TypeFactory.getInstance().voidType();
+
+		for (int i = elements.length - 1; i >= 0; i--) {
+			elementType = elementType.lub(elements[i].getType());
+		}
+
+		return elementType;
+	}
+	
+}